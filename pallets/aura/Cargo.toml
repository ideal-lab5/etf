[package]
name = "pallet-etf-aura"
version = "4.0.0-dev"
authors = [
	"Ideal Labs <driemworks@idealabs.network>",
	"Parity Technologies <admin@parity.io>"
]
edition = "2021"
license = "Apache-2.0"
homepage = "https://substrate.io"
repository = "https://github.com/ideal-lab5/etf/"
description = "FRAME ETF/AURA consensus pallet"
readme = "README.md"

[package.metadata.docs.rs]
targets = ["x86_64-unknown-linux-gnu"]

[dependencies]
log = { version = "0.4.17", default-features = false }
codec = { package = "parity-scale-codec", version = "3.2.2", default-features = false, features = ["derive", "max-encoded-len"] }
scale-info = { version = "2.5.0", default-features = false, features = ["derive"] }
frame-support = { default-features = false, git = "https://github.com/ideal-lab5/polkadot-sdk.git", branch = "tony/simd-update" }
frame-system = { default-features = false, git = "https://github.com/ideal-lab5/polkadot-sdk.git", branch = "tony/simd-update" }
pallet-timestamp = { default-features = false, git = "https://github.com/ideal-lab5/polkadot-sdk.git", branch = "tony/simd-update" }
sp-application-crypto = { default-features = false, git = "https://github.com/ideal-lab5/polkadot-sdk.git", branch = "tony/simd-update" }
sp-consensus-etf-aura = { default-features = false, path = "../../primitives/consensus/aura" }
<<<<<<< HEAD
sp-runtime = { default-features = false, git = "https://github.com/paritytech/polkadot-sdk.git", tag = "v1.4.0-rc1" }
sp-std = { default-features = false, git = "https://github.com/paritytech/polkadot-sdk.git", tag = "v1.4.0-rc1" }
etf-crypto-primitives = {default-features =  false, git = "https://github.com/ideal-lab5/etf-sdk.git", branch = "dpss"}
=======
sp-runtime = { default-features = false, git = "https://github.com/ideal-lab5/polkadot-sdk.git", branch = "tony/simd-update" }
sp-std = { default-features = false, git = "https://github.com/ideal-lab5/polkadot-sdk.git", branch = "tony/simd-update" }
>>>>>>> bc9c2625

[dev-dependencies]
sp-core = { default-features = false, git = "https://github.com/ideal-lab5/polkadot-sdk.git", branch = "tony/simd-update" }
sp-io = { git = "https://github.com/ideal-lab5/polkadot-sdk.git", branch = "tony/simd-update" }
pallet-balances = { default-features = false, git = "https://github.com/ideal-lab5/polkadot-sdk.git", branch = "tony/simd-update" }

[features]
default = ["std"]
std = [
	"codec/std",
	"frame-support/std",
	"frame-system/std",
	"pallet-timestamp/std",
	"scale-info/std",
	"sp-application-crypto/std",
	"sp-consensus-etf-aura/std",
	"sp-runtime/std",
	"sp-std/std",
	"pallet-balances/std"
]
try-runtime = ["frame-support/try-runtime"]<|MERGE_RESOLUTION|>--- conflicted
+++ resolved
@@ -24,14 +24,9 @@
 pallet-timestamp = { default-features = false, git = "https://github.com/ideal-lab5/polkadot-sdk.git", branch = "tony/simd-update" }
 sp-application-crypto = { default-features = false, git = "https://github.com/ideal-lab5/polkadot-sdk.git", branch = "tony/simd-update" }
 sp-consensus-etf-aura = { default-features = false, path = "../../primitives/consensus/aura" }
-<<<<<<< HEAD
-sp-runtime = { default-features = false, git = "https://github.com/paritytech/polkadot-sdk.git", tag = "v1.4.0-rc1" }
-sp-std = { default-features = false, git = "https://github.com/paritytech/polkadot-sdk.git", tag = "v1.4.0-rc1" }
-etf-crypto-primitives = {default-features =  false, git = "https://github.com/ideal-lab5/etf-sdk.git", branch = "dpss"}
-=======
 sp-runtime = { default-features = false, git = "https://github.com/ideal-lab5/polkadot-sdk.git", branch = "tony/simd-update" }
 sp-std = { default-features = false, git = "https://github.com/ideal-lab5/polkadot-sdk.git", branch = "tony/simd-update" }
->>>>>>> bc9c2625
+etf-crypto-primitives = { git = "https://github.com/ideal-lab5/etf-sdk.git", branch = "dpss"}
 
 [dev-dependencies]
 sp-core = { default-features = false, git = "https://github.com/ideal-lab5/polkadot-sdk.git", branch = "tony/simd-update" }
