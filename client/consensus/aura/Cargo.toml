--- conflicted
+++ resolved
@@ -31,11 +31,7 @@
 sha3 = { version = "0.10.0", default-features = false }
 getrandom = { version = "0.2", default-features = false, features = ["js"] }
 rand_chacha = { version = "0.3.1", default-features = false }
-<<<<<<< HEAD
 etf-crypto-primitives = { git = "https://github.com/ideal-lab5/etf-sdk/", branch = "dpss" }
-=======
-etf-crypto-primitives = { git = "https://github.com/ideal-lab5/etf-sdk/", branch = "main" }
->>>>>>> bc9c2625
 
 prometheus-endpoint = { package = "substrate-prometheus-endpoint", version = "0.10.0-dev" }
 sc-block-builder = { git = "https://github.com/ideal-lab5/polkadot-sdk", branch = "tony/simd-update", version = "0.10.0-dev" }
